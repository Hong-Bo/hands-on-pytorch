--- conflicted
+++ resolved
@@ -34,16 +34,9 @@
                     )
                 )
 
-<<<<<<< HEAD
-        if (epoch + 1) % 20 == 0:
+        if (epoch + 1) % 5 == 0:
             self.learning_rate /= 3
             self.update_lr(self.optimizer, self.learning_rate)
-=======
-            if (epoch + 1) % 5 == 0:
-                self.learning_rate /= 3
-                print(self.learning_rate)
-                self.update_lr(self.optimizer, self.learning_rate)
->>>>>>> 8017d858
 
     @staticmethod
     def update_lr(optimizer, lr):
